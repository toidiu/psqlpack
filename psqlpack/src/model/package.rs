--- conflicted
+++ resolved
@@ -490,8 +490,6 @@
                 })
                 .collect::<Vec<_>>()
         }));
-<<<<<<< HEAD
-=======
 
         // 3. Validate constraints map to known tables
         let foreign_keys = self.tables
@@ -513,7 +511,6 @@
                 _ => panic!("Not possible"),
             })
             .collect::<Vec<_>>();
->>>>>>> 6725bcdc
 
         // Four types here:
         // i. Reference table doesn't exist
